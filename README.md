--- conflicted
+++ resolved
@@ -71,7 +71,6 @@
 # Edite o arquivo .env com sua chave da OpenAI
 ```
 
-<<<<<<< HEAD
 ## 🚀 Como Usar
 
 ### 1. Prepare seus dados
@@ -156,12 +155,31 @@
     resumos = resumir_em_lote(client, df['mensagem'].tolist(), "gpt-4.1-mini")
     df['resumo'] = resumos
 ```
-
-=======
->>>>>>> 680f4a61
 ## 📈 Métricas de Performance
 
 O sistema reporta automaticamente:
 - **F1-Score Macro**: Performance média em todas as classes
 - **F1-Score Weighted**: Performance ponderada por frequência
-- **Custo da API**: Estimativa em USD dos tokens utilizados+- **Custo da API**: Estimativa em USD dos tokens utilizados
+
+## 🤝 Contribuindo
+
+1. Fork o projeto
+2. Crie uma branch (`git checkout -b feature/nova-funcionalidade`)
+3. Commit suas mudanças (`git commit -am 'Adiciona nova funcionalidade'`)
+4. Push para a branch (`git push origin feature/nova-funcionalidade`)
+5. Abra um Pull Request
+
+## 📄 Licença
+
+Este projeto está sob a licença MIT. Veja o arquivo [LICENSE](LICENSE) para detalhes.
+
+## 🆘 Suporte
+
+- 📧 Email: seu-email@exemplo.com
+- 🐛 Issues: [GitHub Issues](https://github.com/Ciuryo/chatbot-error-analyzer/issues)
+- 📖 Wiki: [Documentação completa](https://github.com/Ciuryo/chatbot-error-analyzer/wiki)
+
+## 🏆 Créditos
+
+Desenvolvido por [Ciuryo](https://github.com/Ciuryo)